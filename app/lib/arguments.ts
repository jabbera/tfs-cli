--- conflicted
+++ resolved
@@ -111,7 +111,6 @@
 export var TASK_NAME: StringArgument = new StringArgument('name', 'short task name');
 export var TASK_PATH: FilePathArgument = new FilePathArgument('taskpath');
 
-<<<<<<< HEAD
 ///VSIX
 export var EXTENSION_ID: StringArgument = new StringArgument('extensionid');
 export var PUBLISHER_NAME: StringArgument = new StringArgument('publisher', 'publisher name');
@@ -127,16 +126,10 @@
 export var MARKET: BooleanArgument = new BooleanArgument("market", "login to the Market", false);
 export var LOC_ROOT: StringArgument = new StringArgument("locRoot", "root for localization files");
 
-=======
->>>>>>> bdb5657d
 ///WORK
 export var WORKITEM_ID: IntArgument = new IntArgument('id', 'workitemid');
 export var QUERY: StringArgument = new StringArgument('query');
 export var TOP: IntArgument = new IntArgument('top');
 export var TITLE: StringArgument = new StringArgument('title');
 export var ASSIGNEDTO: StringArgument = new StringArgument('assignedto');
-<<<<<<< HEAD
-export var WORKITEMTYPE: StringArgument = new StringArgument('workitemtype');
-=======
-export var WORKITEMTYPE: StringArgument = new StringArgument('workitemtype');
->>>>>>> bdb5657d
+export var WORKITEMTYPE: StringArgument = new StringArgument('workitemtype');